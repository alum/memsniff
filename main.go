--- conflicted
+++ resolved
@@ -22,11 +22,7 @@
 	bufferSize   = flag.IntP("buffersize", "b", 8, "MiB of kernel buffer for packet data")
 	ports        = flag.IntSliceP("ports", "p", []int{11211}, "memcached ports to listen on")
 
-<<<<<<< HEAD
-=======
-	decodeWorkers   = flag.Int("decodeworkers", 8, "number of decode workers")
 	assemblyWorkers = flag.Int("assemblyworkers", 8, "number of TCP assembly workers")
->>>>>>> 92c88482
 	analysisWorkers = flag.Int("analysisworkers", 32, "number of analysis workers")
 	profiles        = flag.StringSlice("profile", []string{}, "profile types to store (one or more of cpu, heap, block)")
 
